import os
import sys

import pkg_resources
from setuptools import find_packages
from setuptools import setup

from typing import Dict
from typing import List
from typing import Optional


def get_version() -> str:

    version_filepath = os.path.join(os.path.dirname(__file__), "optuna", "version.py")
    with open(version_filepath) as f:
        for line in f:
            if line.startswith("__version__"):
                return line.strip().split()[-1][1:-1]
    assert False


def get_long_description() -> str:

    readme_filepath = os.path.join(os.path.dirname(__file__), "README.md")
    with open(readme_filepath) as f:
        return f.read()


def get_install_requires() -> List[str]:

    return [
        "alembic",
        "cliff",
        "cmaes>=0.3.2",
        "colorlog",
        "joblib",
        "numpy",
        "scipy!=1.4.0",
        "sqlalchemy>=1.1.0",
        "tqdm",
    ]


def get_tests_require() -> List[str]:

    return get_extras_require()["testing"]


def get_extras_require() -> Dict[str, List[str]]:

    requirements = {
        "checking": ["black", "hacking", "mypy",],
        "codecov": ["codecov", "pytest-cov",],
        "doctest": [
            "cma",
            "pandas",
            "plotly>=4.0.0",
            "scikit-learn>=0.19.0",
            "scikit-optimize",
            "mlflow",
        ],
        "document": ["sphinx", "sphinx_rtd_theme",],
        "example": [
            "catboost",
            "chainer",
            "lightgbm>=2.2.2",
            "mlflow",
            "mpi4py",
            "mxnet",
            "nbval",
            "pytorch-ignite",
            "scikit-image",
            "scikit-learn",
            "torch==1.4.0+cpu",
            "torchvision==0.5.0+cpu",
            "xgboost",
        ]
        + (["allennlp", "fastai<2"] if (3, 5) < sys.version_info[:2] < (3, 8) else [])
        + (
            [
                "dask[dataframe]",
                "dask-ml",
                "keras",
                # TODO(toshihikoyanase): Remove the version constraint after resolving the issue
                # https://github.com/optuna/optuna/issues/997.
                "pytorch-lightning<0.7.0",
                "tensorflow>=2.0.0",
                "tensorflow-datasets",
            ]
            if sys.version_info[:2] < (3, 8)
            else []
        ),
        "experimental": ["redis"],
        "testing": [
            # TODO(toshihikoyanase): Remove the version constraint after resolving the issue
            # https://github.com/optuna/optuna/issues/1000.
            "bokeh<2.0.0",
            "chainer>=5.0.0",
            "cma",
            "fakeredis",
            "fanova",
<<<<<<< HEAD
            "lightgbm>=2.2.2",
            "matplotlib",
            "mock",
=======
            "lightgbm",
            "mlflow",
>>>>>>> 9ba82420
            "mpi4py",
            "mxnet",
            "pandas",
            "plotly>=4.0.0",
            "pytest",
            "pytorch-ignite",
            "scikit-learn>=0.19.0",
            "scikit-optimize",
            "torch==1.4.0+cpu",
            "torchvision==0.5.0+cpu",
            "xgboost",
        ]
        + (["fastai<2"] if (3, 5) < sys.version_info[:2] < (3, 8) else [])
        + (
            [
                "keras",
                # TODO(toshihikoyanase): Remove the version constraint after resolving the issue
                # https://github.com/optuna/optuna/issues/997.
                "pytorch-lightning<0.7.0",
                "tensorflow",
                "tensorflow-datasets",
            ]
            if sys.version_info[:2] < (3, 8)
            else []
        ),
    }

    return requirements


def find_any_distribution(pkgs: List[str]) -> Optional[pkg_resources.Distribution]:

    for pkg in pkgs:
        try:
            return pkg_resources.get_distribution(pkg)
        except pkg_resources.DistributionNotFound:
            pass
    return None


pfnopt_pkg = find_any_distribution(["pfnopt"])
if pfnopt_pkg is not None:
    msg = (
        "We detected that PFNOpt is installed in your environment.\n"
        "PFNOpt has been renamed Optuna. Please uninstall the old\n"
        "PFNOpt in advance (e.g. by executing `$ pip uninstall pfnopt`)."
    )
    print(msg)
    exit(1)

setup(
    name="optuna",
    version=get_version(),
    description="A hyperparameter optimization framework",
    long_description=get_long_description(),
    long_description_content_type="text/markdown",
    author="Takuya Akiba",
    author_email="akiba@preferred.jp",
    url="https://optuna.org/",
    packages=find_packages(),
    package_data={
        "optuna": [
            "storages/rdb/alembic.ini",
            "storages/rdb/alembic/*.*",
            "storages/rdb/alembic/versions/*.*",
        ]
    },
    install_requires=get_install_requires(),
    tests_require=get_tests_require(),
    extras_require=get_extras_require(),
    entry_points={
        "console_scripts": ["optuna = optuna.cli:main"],
        "optuna.command": [
            "create-study = optuna.cli:_CreateStudy",
            "delete-study = optuna.cli:_DeleteStudy",
            "study set-user-attr = optuna.cli:_StudySetUserAttribute",
            "studies = optuna.cli:_Studies",
            "dashboard = optuna.cli:_Dashboard",
            "study optimize = optuna.cli:_StudyOptimize",
            "storage upgrade = optuna.cli:_StorageUpgrade",
        ],
    },
)<|MERGE_RESOLUTION|>--- conflicted
+++ resolved
@@ -100,14 +100,9 @@
             "cma",
             "fakeredis",
             "fanova",
-<<<<<<< HEAD
             "lightgbm>=2.2.2",
             "matplotlib",
-            "mock",
-=======
-            "lightgbm",
             "mlflow",
->>>>>>> 9ba82420
             "mpi4py",
             "mxnet",
             "pandas",
