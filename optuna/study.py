--- conflicted
+++ resolved
@@ -351,11 +351,7 @@
         n_jobs=1,  # type: int
         sampler=None,  # type: samplers.BaseSampler
         pruner=None,  # type: pruners.BasePruner
-<<<<<<< HEAD
-        study=None,  # type: Optional[Study]
         task=structs.StudyTask.MINIMIZE,  # type: structs.StudyTask
-=======
->>>>>>> 21ce1877
         catch=(Exception,)  # type: Tuple[Type[Exception]]
 ):
     # type: (...) -> Study
@@ -377,13 +373,8 @@
             Sampler object that implements background algorithm for value suggestion.
         pruner:
             Pruner object that decides early stopping of unpromising trials.
-<<<<<<< HEAD
-        study:
-            Study object. If this argument is set to None, a new study is created.
         task:
             StudyTask object to select minimization or maximization.
-=======
->>>>>>> 21ce1877
         catch:
             A study continues to run even when a trial raises one of exceptions specified in this
             argument. Default is (Exception,), where all non-exit exceptions are handled by this
@@ -394,20 +385,14 @@
 
     """
 
-<<<<<<< HEAD
-    if study is None:
-        # We start a new study with a new in-memory storage.
-        study = create_study(sampler=sampler, pruner=pruner)
+    # We start a new study with a new in-memory storage.
+    study = create_study(sampler=sampler, pruner=pruner)
 
     if task == structs.StudyTask.NOT_SET:
         # TODO(Yanase): Implement maximization and fix the message.
         raise ValueError(
             'Task of study {} is set to `NOT_SET`. '
             'Please select `MINIMIZE`.'.format(study.study_name))
-=======
-    # We start a new study with a new in-memory storage.
-    study = create_study(sampler=sampler, pruner=pruner)
->>>>>>> 21ce1877
 
     # TODO(Yanase): Implement maximization.
     if task == structs.StudyTask.MAXIMIZE:
