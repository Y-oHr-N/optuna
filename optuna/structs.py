from datetime import datetime
import enum
from typing import Any
from typing import Dict
from typing import NamedTuple
from typing import Optional

from optuna.distributions import BaseDistribution  # NOQA


class TrialState(enum.Enum):
    """State of a :class:`~optuna.trial.Trial`.

    Attributes:
        RUNNING:
            The :class:`~optuna.trial.Trial` is running.
        COMPLETE:
            The :class:`~optuna.trial.Trial` has been finished without any error.
        PRUNED:
            The :class:`~optuna.trial.Trial` has been pruned with :class:`TrialPruned`.
        FAIL:
            The :class:`~optuna.trial.Trial` has failed due to an uncaught error.
    """

    RUNNING = 0
    COMPLETE = 1
    PRUNED = 2
    FAIL = 3

    def is_finished(self):
        # type: () -> bool

        return self != self.RUNNING


class StudyDirection(enum.Enum):
    """Direction of a :class:`~optuna.study.Study`.

    Attributes:
        NOT_SET:
            Direction has not been set.
        MNIMIZE:
            :class:`~optuna.study.Study` minimizes the objective function.
        MAXIMIZE:
            :class:`~optuna.study.Study` maximizes the objective function.
    """

    NOT_SET = 0
    MINIMIZE = 1
    MAXIMIZE = 2


class FrozenTrial(
        NamedTuple('_BaseFrozenTrial', [
            ('number', int),
            ('state', TrialState),
            ('value', Optional[float]),
            ('datetime_start', Optional[datetime]),
            ('datetime_complete', Optional[datetime]),
            ('params', Dict[str, Any]),
            ('distributions', Dict[str, BaseDistribution]),
            ('user_attrs', Dict[str, Any]),
            ('system_attrs', Dict[str, Any]),
            ('intermediate_values', Dict[int, float]),
            ('params_in_internal_repr', Dict[str, float]),
            ('distributions', Dict[str, BaseDistribution]),
            ('trial_id', int),
        ])):
    """Status and results of a :class:`~optuna.trial.Trial`.

    Attributes:
        number:
            Unique and consecutive number of :class:`~optuna.trial.Trial` for each
            :class:`~optuna.study.Study`. Note that this field uses zero-based numbering.
        state:
            :class:`TrialState` of the :class:`~optuna.trial.Trial`.
        value:
            Objective value of the :class:`~optuna.trial.Trial`.
        datetime_start:
            Datetime where the :class:`~optuna.trial.Trial` started.
        datetime_complete:
            Datetime where the :class:`~optuna.trial.Trial` finished.
        params:
            Dictionary that contains suggested parameters.
        distributions:
            Dictionary that contains the distributions of :attr:`params`.
        user_attrs:
            Dictionary that contains the attributes of the :class:`~optuna.trial.Trial` set with
            :func:`optuna.trial.Trial.set_user_attr`.
        system_attrs:
            Dictionary that contains the attributes of the :class:`~optuna.trial.Trial` internally
            set by Optuna.
        intermediate_values:
            Intermediate objective values set with :func:`optuna.trial.Trial.report`.
        params_in_internal_repr:
            Optuna's internal representation of :attr:`params`. Note that this field is not
            supposed to be used by library users.
        distributions:
            Dictionary that contains the distributions of :attr:`params`. Note that this field is
            not supposed to be used by library users.
        trial_id:
            Optuna's internal identifier of the :class:`~optuna.trial.Trial`. Note that this field
            is not supposed to be used by library users. Instead, please use :attr:`number` and
            :class:`~optuna.study.Study.study_id` to identify a :class:`~optuna.trial.Trial`.
    """

<<<<<<< HEAD
    internal_fields = ['params_in_internal_repr', 'trial_id', 'distributions']
=======
    internal_fields = ['distributions', 'params_in_internal_repr', 'trial_id']
>>>>>>> 5aae1606


class StudySummary(
        NamedTuple('StudySummary', [('study_id', int), ('study_name', str),
                                    ('direction', StudyDirection),
                                    ('best_trial', Optional[FrozenTrial]),
                                    ('user_attrs', Dict[str, Any]),
                                    ('system_attrs', Dict[str, Any]), ('n_trials', int),
                                    ('datetime_start', Optional[datetime])])):
    """Basic attributes and aggregated results of a :class:`~optuna.study.Study`.

    See also :func:`optuna.study.get_all_study_summaries`.

    Attributes:
        study_id:
            Identifier of the :class:`~optuna.study.Study`.
        study_name:
            Name of the :class:`~optuna.study.Study`.
        direction:
            :class:`StudyDirection` of the :class:`~optuna.study.Study`.
        best_trial:
            :class:`FrozenTrial` with best objective value in the :class:`~optuna.study.Study`.
        user_attrs:
            Dictionary that contains the attributes of the :class:`~optuna.study.Study` set with
            :func:`optuna.study.Study.set_user_attr`.
        system_attrs:
            Dictionary that contains the attributes of the :class:`~optuna.study.Study` internally
            set by Optuna.
        n_trials:
            The number of trials ran in the :class:`~optuna.study.Study`.
        datetime_start:
            Datetime where the :class:`~optuna.study.Study` started.
    """


class OptunaError(Exception):
    """Base class for Optuna specific errors."""

    pass


class TrialPruned(OptunaError):
    """Exception for pruned trials.

    This error tells a trainer that the current :class:`~optuna.trial.Trial` was pruned. It is
    supposed to be raised after :func:`optuna.trial.Trial.should_prune` as shown in the following
    example.

    Example:

        .. code::

            >>> def objective(trial):
            >>>     ...
            >>>     for step in range(n_train_iter):
            >>>         ...
            >>>         if trial.should_prune(step):
            >>>             raise TrailPruned()
    """

    pass


class CLIUsageError(OptunaError):
    """Exception for CLI.

    CLI raises this exception when it receives invalid configuration.
    """

    pass


class StorageInternalError(OptunaError):
    """Exception for storage operation.

    This error is raised when an operation failed in backend DB of storage.
    """

    pass


class DuplicatedStudyError(OptunaError):
    """Exception for a duplicated study name.

    This error is raised when a specified study name already exists in the storage.
    """

    pass<|MERGE_RESOLUTION|>--- conflicted
+++ resolved
@@ -104,11 +104,7 @@
             :class:`~optuna.study.Study.study_id` to identify a :class:`~optuna.trial.Trial`.
     """
 
-<<<<<<< HEAD
-    internal_fields = ['params_in_internal_repr', 'trial_id', 'distributions']
-=======
     internal_fields = ['distributions', 'params_in_internal_repr', 'trial_id']
->>>>>>> 5aae1606
 
 
 class StudySummary(
