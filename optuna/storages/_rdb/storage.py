from contextlib import contextmanager
import copy
from datetime import datetime
import json
import logging
import os
from typing import Any
from typing import Dict
from typing import Generator
from typing import List
from typing import Optional
from typing import Sequence
from typing import Set
from typing import Tuple
import uuid
import weakref

import alembic.command
import alembic.config
import alembic.migration
import alembic.script
from sqlalchemy import orm
from sqlalchemy.engine import create_engine
from sqlalchemy.engine import Engine  # NOQA
from sqlalchemy.exc import IntegrityError
from sqlalchemy.exc import OperationalError
from sqlalchemy.exc import SQLAlchemyError
from sqlalchemy.sql import functions

import optuna
from optuna import distributions
from optuna import version
from optuna._study_direction import StudyDirection
from optuna._study_summary import StudySummary
from optuna.storages._base import BaseStorage
from optuna.storages._base import DEFAULT_STUDY_NAME_PREFIX
from optuna.storages._rdb import models
from optuna.trial import FrozenTrial
from optuna.trial import TrialState


_logger = optuna.logging.get_logger(__name__)


@contextmanager
def _create_scoped_session(
    scoped_session: orm.scoped_session,
    ignore_integrity_error: bool = False,
) -> Generator[orm.Session, None, None]:
    session = scoped_session()
    try:
        yield session
        session.commit()
    except IntegrityError as e:
        session.rollback()
        if ignore_integrity_error:
            _logger.debug(
                "Ignoring {}. This happens due to a timing issue among threads/processes/nodes. "
                "Another one might have committed a record with the same key(s).".format(repr(e))
            )
        else:
            raise
    except SQLAlchemyError as e:
        session.rollback()
        message = (
            "An exception is raised during the commit. "
            "This typically happens due to invalid data in the commit, "
            "e.g. exceeding max length. "
        )
        raise optuna.exceptions.StorageInternalError(message) from e
    except Exception:
        session.rollback()
        raise


class RDBStorage(BaseStorage):
    """Storage class for RDB backend.

    Note that library users can instantiate this class, but the attributes
    provided by this class are not supposed to be directly accessed by them.

    Example:

        Create an :class:`~optuna.storages.RDBStorage` instance with customized
        ``pool_size`` and ``timeout`` settings.

        .. testcode::

            import optuna


            def objective(trial):
                x = trial.suggest_uniform("x", -100, 100)
                return x ** 2


            storage = optuna.storages.RDBStorage(
                url="sqlite:///:memory:",
                engine_kwargs={"pool_size": 20, "connect_args": {"timeout": 10}},
            )

            study = optuna.create_study(storage=storage)
            study.optimize(objective, n_trials=10)

    Args:
        url: URL of the storage.
        engine_kwargs:
            A dictionary of keyword arguments that is passed to
            `sqlalchemy.engine.create_engine`_ function.
        skip_compatibility_check:
            Flag to skip schema compatibility check if set to True.

    .. _sqlalchemy.engine.create_engine:
        https://docs.sqlalchemy.org/en/latest/core/engines.html#sqlalchemy.create_engine

    .. note::
        If you use MySQL, `pool_pre_ping`_ will be set to :obj:`True` by default to prevent
        connection timeout. You can turn it off with ``engine_kwargs['pool_pre_ping']=False``, but
        it is recommended to keep the setting if execution time of your objective function is
        longer than the `wait_timeout` of your MySQL configuration.

    .. _pool_pre_ping:
        https://docs.sqlalchemy.org/en/13/core/engines.html#sqlalchemy.create_engine.params.
        pool_pre_ping
    """

    def __init__(
        self,
        url: str,
        engine_kwargs: Optional[Dict[str, Any]] = None,
        skip_compatibility_check: bool = False,
    ) -> None:

        self.engine_kwargs = engine_kwargs or {}
        self.url = self._fill_storage_url_template(url)
        self.skip_compatibility_check = skip_compatibility_check

        self._set_default_engine_kwargs_for_mysql(url, self.engine_kwargs)

        try:
            self.engine = create_engine(self.url, **self.engine_kwargs)
        except ImportError as e:
            raise ImportError(
                "Failed to import DB access module for the specified storage URL. "
                "Please install appropriate one."
            ) from e

        self.scoped_session = orm.scoped_session(orm.sessionmaker(bind=self.engine))
        models.BaseModel.metadata.create_all(self.engine)

        self._version_manager = _VersionManager(self.url, self.engine, self.scoped_session)
        if not skip_compatibility_check:
            self._version_manager.check_table_schema_compatibility()

        weakref.finalize(self, self._finalize)

    def __getstate__(self) -> Dict[Any, Any]:

        state = self.__dict__.copy()
        del state["scoped_session"]
        del state["engine"]
        del state["_version_manager"]
        return state

    def __setstate__(self, state: Dict[Any, Any]) -> None:

        self.__dict__.update(state)
        try:
            self.engine = create_engine(self.url, **self.engine_kwargs)
        except ImportError as e:
            raise ImportError(
                "Failed to import DB access module for the specified storage URL. "
                "Please install appropriate one."
            ) from e

        self.scoped_session = orm.scoped_session(orm.sessionmaker(bind=self.engine))
        models.BaseModel.metadata.create_all(self.engine)
        self._version_manager = _VersionManager(self.url, self.engine, self.scoped_session)
        if not self.skip_compatibility_check:
            self._version_manager.check_table_schema_compatibility()

    def create_new_study(self, study_name: Optional[str] = None) -> int:

<<<<<<< HEAD
        session = self.scoped_session()

        if study_name is None:
            study_name = self._create_unique_study_name(session)

        direction = models.StudyDirectionModel(direction=StudyDirection.NOT_SET)
        study = models.StudyModel(study_name=study_name, direction=[direction])
        session.add(study)
        if not self._commit_with_integrity_check(session):
=======
        try:
            with _create_scoped_session(self.scoped_session) as session:
                if study_name is None:
                    study_name = self._create_unique_study_name(session)

                direction = models.StudyDirectionModel(direction=StudyDirection.NOT_SET)
                study = models.StudyModel(study_name=study_name, directions=[direction])
                session.add(study)
        except IntegrityError:
>>>>>>> 1f9cac97
            raise optuna.exceptions.DuplicatedStudyError(
                "Another study with name '{}' already exists. "
                "Please specify a different name, or reuse the existing one "
                "by setting `load_if_exists` (for Python API) or "
                "`--skip-if-exists` flag (for CLI).".format(study_name)
            )

        _logger.info("A new study created in RDB with name: {}".format(study.study_name))

        return study.study_id

    def delete_study(self, study_id: int) -> None:

        with _create_scoped_session(self.scoped_session, True) as session:
            study = models.StudyModel.find_or_raise_by_id(study_id, session)
            session.delete(study)

    @staticmethod
    def _create_unique_study_name(session: orm.Session) -> str:

        while True:
            study_uuid = str(uuid.uuid4())
            study_name = DEFAULT_STUDY_NAME_PREFIX + study_uuid
            study = models.StudyModel.find_by_name(study_name, session)
            if study is None:
                break

        return study_name

    # TODO(sano): Prevent simultaneously setting different direction in distributed environments.
    def set_study_directions(self, study_id: int, directions: Sequence[StudyDirection]) -> None:

<<<<<<< HEAD
        session = self.scoped_session()

        study = models.StudyModel.find_or_raise_by_id(study_id, session)
        directions = tuple(directions)
        current_directions = tuple(
            [d.direction for d in models.StudyDirectionModel.where_study(study, session)]
        )

        if (
            len(current_directions) > 0
            and current_directions[0] != StudyDirection.NOT_SET
            and current_directions != directions
        ):
            raise ValueError(
                "Cannot overwrite study direction from {} to {}.".format(
                    current_directions, directions
                )
            )

        session.query(models.StudyDirectionModel).filter(
            models.StudyDirectionModel.study_id == study_id
        ).delete()

        for objective_id, d in enumerate(directions):
            direction_model = models.StudyDirectionModel(
                study_id=study_id, objective_id=objective_id, direction=d
            )
            session.add(direction_model)
=======
        with _create_scoped_session(self.scoped_session) as session:
            study = models.StudyModel.find_or_raise_by_id(study_id, session)
            current_direction = [
                d.direction for d in models.StudyDirectionModel.where_study(study, session)
            ][0]
            if current_direction != StudyDirection.NOT_SET and current_direction != direction:
                raise ValueError(
                    "Cannot overwrite study direction from {} to {}.".format(
                        current_direction, direction
                    )
                )
>>>>>>> 1f9cac97

            direction_model = (
                session.query(models.StudyDirectionModel)
                .filter(models.StudyDirectionModel.study_id == study_id)
                .first()
            )
            direction_model.direction = direction

    def set_study_user_attr(self, study_id: int, key: str, value: Any) -> None:

        with _create_scoped_session(self.scoped_session, True) as session:
            study = models.StudyModel.find_or_raise_by_id(study_id, session)
            attribute = models.StudyUserAttributeModel.find_by_study_and_key(study, key, session)
            if attribute is None:
                attribute = models.StudyUserAttributeModel(
                    study_id=study_id, key=key, value_json=json.dumps(value)
                )
                session.add(attribute)
            else:
                attribute.value_json = json.dumps(value)

    def set_study_system_attr(self, study_id: int, key: str, value: Any) -> None:

        with _create_scoped_session(self.scoped_session, True) as session:
            study = models.StudyModel.find_or_raise_by_id(study_id, session)
            attribute = models.StudySystemAttributeModel.find_by_study_and_key(study, key, session)
            if attribute is None:
                attribute = models.StudySystemAttributeModel(
                    study_id=study_id, key=key, value_json=json.dumps(value)
                )
                session.add(attribute)
            else:
                attribute.value_json = json.dumps(value)

    def get_study_id_from_name(self, study_name: str) -> int:

        with _create_scoped_session(self.scoped_session) as session:
            study = models.StudyModel.find_or_raise_by_name(study_name, session)

        return study.study_id

    def get_study_id_from_trial_id(self, trial_id: int) -> int:

        with _create_scoped_session(self.scoped_session) as session:
            trial = models.TrialModel.find_or_raise_by_id(trial_id, session)

        return trial.study_id

    def get_study_name_from_id(self, study_id: int) -> str:

        with _create_scoped_session(self.scoped_session) as session:
            study = models.StudyModel.find_or_raise_by_id(study_id, session)

        return study.study_name

    def get_study_directions(self, study_id: int) -> Sequence[StudyDirection]:

<<<<<<< HEAD
        session = self.scoped_session()

        study = models.StudyModel.find_or_raise_by_id(study_id, session)
        direction = tuple(
            [d.direction for d in models.StudyDirectionModel.where_study(study, session)]
        )
        self._commit(session)
=======
        with _create_scoped_session(self.scoped_session) as session:
            study = models.StudyModel.find_or_raise_by_id(study_id, session)
            direction = tuple(
                [d.direction for d in models.StudyDirectionModel.where_study(study, session)]
            )[0]
>>>>>>> 1f9cac97

        return direction

    def get_study_user_attrs(self, study_id: int) -> Dict[str, Any]:

        with _create_scoped_session(self.scoped_session) as session:
            # Ensure that that study exists.
            models.StudyModel.find_or_raise_by_id(study_id, session)
            attributes = models.StudyUserAttributeModel.where_study_id(study_id, session)
            user_attrs = {attr.key: json.loads(attr.value_json) for attr in attributes}

        return user_attrs

    def get_study_system_attrs(self, study_id: int) -> Dict[str, Any]:

        with _create_scoped_session(self.scoped_session) as session:
            # Ensure that that study exists.
            models.StudyModel.find_or_raise_by_id(study_id, session)
            attributes = models.StudySystemAttributeModel.where_study_id(study_id, session)
            system_attrs = {attr.key: json.loads(attr.value_json) for attr in attributes}

        return system_attrs

    def get_trial_user_attrs(self, trial_id: int) -> Dict[str, Any]:

        with _create_scoped_session(self.scoped_session) as session:
            # Ensure trial exists.
            models.TrialModel.find_or_raise_by_id(trial_id, session)

            attributes = models.TrialUserAttributeModel.where_trial_id(trial_id, session)
            user_attrs = {attr.key: json.loads(attr.value_json) for attr in attributes}

        return user_attrs

    def get_trial_system_attrs(self, trial_id: int) -> Dict[str, Any]:

        with _create_scoped_session(self.scoped_session) as session:
            # Ensure trial exists.
            models.TrialModel.find_or_raise_by_id(trial_id, session)

            attributes = models.TrialSystemAttributeModel.where_trial_id(trial_id, session)
            system_attrs = {attr.key: json.loads(attr.value_json) for attr in attributes}

        return system_attrs

    def get_all_study_summaries(self) -> List[StudySummary]:

        with _create_scoped_session(self.scoped_session) as session:
            summarized_trial = (
                session.query(
                    models.TrialModel.study_id,
                    functions.min(models.TrialModel.datetime_start).label("datetime_start"),
                    functions.count(models.TrialModel.trial_id).label("n_trial"),
                )
                .group_by(models.TrialModel.study_id)
                .with_labels()
                .subquery()
            )
<<<<<<< HEAD
            .group_by(models.TrialModel.study_id)
            .with_labels()
            .subquery()
        )
        study_summary_stmt = session.query(
            models.StudyModel.study_id,
            models.StudyModel.study_name,
            summarized_trial.c.datetime_start,
            functions.coalesce(summarized_trial.c.n_trial, 0).label("n_trial"),
        ).select_from(orm.outerjoin(models.StudyModel, summarized_trial))

        study_summary = study_summary_stmt.all()
        study_summaries = []
        for study in study_summary:
            directions = [
                d.direction for d in models.StudyDirectionModel.where_study(study, session)
            ]

            best_trial: Optional[models.TrialModel] = None
            try:
                if len(directions) > 1:
                    raise ValueError
                elif directions[0] == StudyDirection.MAXIMIZE:
                    best_trial = models.TrialModel.find_max_value_trial(study.study_id, session)
                else:
                    best_trial = models.TrialModel.find_min_value_trial(study.study_id, session)
            except ValueError:
                best_trial_frozen: Optional[FrozenTrial] = None
            if best_trial:
                value = (
                    session.query(models.TrialValueModel)
                    .filter(models.TrialValueModel.trial_id == best_trial.trial_id)
                    .filter(models.TrialValueModel.objective_id == 0)
                    .one_or_none()
                )
                params = (
                    session.query(
                        models.TrialParamModel.param_name,
                        models.TrialParamModel.param_value,
                        models.TrialParamModel.distribution_json,
                    )
                    .filter(models.TrialParamModel.trial_id == best_trial.trial_id)
                    .all()
                )
                param_dict = {}
                param_distributions = {}
                for param in params:
                    distribution = distributions.json_to_distribution(param.distribution_json)
                    param_dict[param.param_name] = distribution.to_external_repr(param.param_value)
                    param_distributions[param.param_name] = distribution
                user_attrs = session.query(models.TrialUserAttributeModel).filter(
                    models.TrialUserAttributeModel.trial_id == best_trial.trial_id
                )
                system_attrs = session.query(models.TrialSystemAttributeModel).filter(
                    models.TrialSystemAttributeModel.trial_id == best_trial.trial_id
                )
                intermediate = session.query(models.TrialIntermediateValueModel).filter(
                    models.TrialIntermediateValueModel.trial_id == best_trial.trial_id
                )
                best_trial_frozen = FrozenTrial(
                    best_trial.number,
                    TrialState.COMPLETE,
                    value.value,
                    best_trial.datetime_start,
                    best_trial.datetime_complete,
                    param_dict,
                    param_distributions,
                    {i.key: json.loads(i.value_json) for i in user_attrs},
                    {i.key: json.loads(i.value_json) for i in system_attrs},
                    {value.step: value.value for value in intermediate},
                    best_trial.trial_id,
                )
            user_attrs = session.query(models.StudyUserAttributeModel).filter(
                models.StudyUserAttributeModel.study_id == study.study_id
            )
            system_attrs = session.query(models.StudySystemAttributeModel).filter(
                models.StudySystemAttributeModel.study_id == study.study_id
            )
            study_summaries.append(
                StudySummary(
                    study_name=study.study_name,
                    direction=None,
                    directions=directions,
                    best_trial=best_trial_frozen,
                    user_attrs={i.key: json.loads(i.value_json) for i in user_attrs},
                    system_attrs={i.key: json.loads(i.value_json) for i in system_attrs},
                    n_trials=study.n_trial,
                    datetime_start=study.datetime_start,
                    study_id=study.study_id,
=======
            study_summary_stmt = session.query(
                models.StudyModel.study_id,
                models.StudyModel.study_name,
                summarized_trial.c.datetime_start,
                functions.coalesce(summarized_trial.c.n_trial, 0).label("n_trial"),
            ).select_from(orm.outerjoin(models.StudyModel, summarized_trial))

            study_summary = study_summary_stmt.all()
            study_summaries = []
            for study in study_summary:
                directions = [
                    d.direction for d in models.StudyDirectionModel.where_study(study, session)
                ]
                best_trial: Optional[models.TrialModel] = None
                try:
                    if directions[0] == StudyDirection.MAXIMIZE:
                        best_trial = models.TrialModel.find_max_value_trial(
                            study.study_id, session
                        )
                    else:
                        best_trial = models.TrialModel.find_min_value_trial(
                            study.study_id, session
                        )
                except ValueError:
                    best_trial_frozen: Optional[FrozenTrial] = None
                if best_trial:
                    value = (
                        session.query(models.TrialValueModel)
                        .filter(models.TrialValueModel.trial_id == best_trial.trial_id)
                        .filter(models.TrialValueModel.objective == 0)
                        .one_or_none()
                    )
                    params = (
                        session.query(
                            models.TrialParamModel.param_name,
                            models.TrialParamModel.param_value,
                            models.TrialParamModel.distribution_json,
                        )
                        .filter(models.TrialParamModel.trial_id == best_trial.trial_id)
                        .all()
                    )
                    param_dict = {}
                    param_distributions = {}
                    for param in params:
                        distribution = distributions.json_to_distribution(param.distribution_json)
                        param_dict[param.param_name] = distribution.to_external_repr(
                            param.param_value
                        )
                        param_distributions[param.param_name] = distribution
                    user_attrs = session.query(models.TrialUserAttributeModel).filter(
                        models.TrialUserAttributeModel.trial_id == best_trial.trial_id
                    )
                    system_attrs = session.query(models.TrialSystemAttributeModel).filter(
                        models.TrialSystemAttributeModel.trial_id == best_trial.trial_id
                    )
                    intermediate = session.query(models.TrialIntermediateValueModel).filter(
                        models.TrialIntermediateValueModel.trial_id == best_trial.trial_id
                    )
                    best_trial_frozen = FrozenTrial(
                        best_trial.number,
                        TrialState.COMPLETE,
                        value.value,
                        best_trial.datetime_start,
                        best_trial.datetime_complete,
                        param_dict,
                        param_distributions,
                        {i.key: json.loads(i.value_json) for i in user_attrs},
                        {i.key: json.loads(i.value_json) for i in system_attrs},
                        {value.step: value.intermediate_value for value in intermediate},
                        best_trial.trial_id,
                    )
                user_attrs = session.query(models.StudyUserAttributeModel).filter(
                    models.StudyUserAttributeModel.study_id == study.study_id
                )
                system_attrs = session.query(models.StudySystemAttributeModel).filter(
                    models.StudySystemAttributeModel.study_id == study.study_id
                )
                study_summaries.append(
                    StudySummary(
                        study_name=study.study_name,
                        direction=directions[0],
                        best_trial=best_trial_frozen,
                        user_attrs={i.key: json.loads(i.value_json) for i in user_attrs},
                        system_attrs={i.key: json.loads(i.value_json) for i in system_attrs},
                        n_trials=study.n_trial,
                        datetime_start=study.datetime_start,
                        study_id=study.study_id,
                    )
>>>>>>> 1f9cac97
                )

        return study_summaries

    def create_new_trial(self, study_id: int, template_trial: Optional[FrozenTrial] = None) -> int:

        return self._create_new_trial(study_id, template_trial)._trial_id

    def _create_new_trial(
        self, study_id: int, template_trial: Optional[FrozenTrial] = None
    ) -> FrozenTrial:
        """Create a new trial and returns its trial_id and a :class:`~optuna.trial.FrozenTrial`.

        Args:
            study_id:
                Study id.
            template_trial:
                A :class:`~optuna.trial.FrozenTrial` with default values for trial attributes.

        Returns:
            A :class:`~optuna.trial.FrozenTrial` instance.

        """

        # Retry a couple of times. Deadlocks may occur in distributed environments.
        n_retries = 0
        while True:
            try:
                with _create_scoped_session(self.scoped_session) as session:
                    # Ensure that that study exists.
                    #
                    # Locking within a study is necessary since the creation of a trial is not an
                    # atomic operation. More precisely, the trial number computed in
                    # `_get_prepared_new_trial` is prone to race conditions without this lock.
                    models.StudyModel.find_or_raise_by_id(study_id, session, for_update=True)

                    trial = self._get_prepared_new_trial(study_id, template_trial, session)
                break  # Successfully created trial.
            except OperationalError:
                if n_retries > 2:
                    raise

            n_retries += 1

        if template_trial:
            frozen = copy.deepcopy(template_trial)
            frozen.number = trial.number
            frozen.datetime_start = trial.datetime_start
            frozen._trial_id = trial.trial_id
        else:
            frozen = FrozenTrial(
                number=trial.number,
                state=trial.state,
                value=None,
                values=None,
                datetime_start=trial.datetime_start,
                datetime_complete=None,
                params={},
                distributions={},
                user_attrs={},
                system_attrs={},
                intermediate_values={},
                trial_id=trial.trial_id,
            )

        return frozen

    def _get_prepared_new_trial(
        self, study_id: int, template_trial: Optional[FrozenTrial], session: orm.Session
    ) -> models.TrialModel:
        if template_trial is None:
            trial = models.TrialModel(study_id=study_id, number=None, state=TrialState.RUNNING)
        else:
            # Because only `RUNNING` trials can be updated,
            # we temporarily set the state of the new trial to `RUNNING`.
            # After all fields of the trial have been updated,
            # the state is set to `template_trial.state`.
            temp_state = TrialState.RUNNING

            trial = models.TrialModel(
                study_id=study_id,
                number=None,
                state=temp_state,
                datetime_start=template_trial.datetime_start,
                datetime_complete=template_trial.datetime_complete,
            )

        session.add(trial)

        # Flush the session cache to reflect the above addition operation to
        # the current RDB transaction.
        #
        # Without flushing, the following operations (e.g, `_set_trial_param_without_commit`)
        # will fail because the target trial doesn't exist in the storage yet.
        session.flush()

        if template_trial is not None:
<<<<<<< HEAD
            if template_trial.values is not None and len(template_trial.values) > 1:
                for objective_id, value in enumerate(template_trial.values):
                    self._set_trial_value_without_commit(
                        session, trial.trial_id, objective_id, value
                    )
            elif template_trial.value is not None:
=======
            if template_trial.value is not None:
>>>>>>> 1f9cac97
                self._set_trial_value_without_commit(
                    session, trial.trial_id, 0, template_trial.value
                )

            for param_name, param_value in template_trial.params.items():
                distribution = template_trial.distributions[param_name]
                param_value_in_internal_repr = distribution.to_internal_repr(param_value)
                self._set_trial_param_without_commit(
                    session, trial.trial_id, param_name, param_value_in_internal_repr, distribution
                )

            for key, value in template_trial.user_attrs.items():
                self._set_trial_user_attr_without_commit(session, trial.trial_id, key, value)

            for key, value in template_trial.system_attrs.items():
                self._set_trial_system_attr_without_commit(session, trial.trial_id, key, value)

            for step, intermediate_value in template_trial.intermediate_values.items():
                self._set_trial_intermediate_value_without_commit(
                    session, trial.trial_id, step, intermediate_value
                )

            trial.state = template_trial.state

        trial.number = trial.count_past_trials(session)
        session.add(trial)

        return trial

    def _update_trial(
        self,
        trial_id: int,
        state: Optional[TrialState] = None,
        values: Optional[Sequence[float]] = None,
        intermediate_values: Optional[Dict[int, float]] = None,
        params: Optional[Dict[str, Any]] = None,
        distributions_: Optional[Dict[str, distributions.BaseDistribution]] = None,
        user_attrs: Optional[Dict[str, Any]] = None,
        system_attrs: Optional[Dict[str, Any]] = None,
        datetime_complete: Optional[datetime] = None,
    ) -> bool:
        """Sync latest trial updates to a database.

        Args:
            trial_id:
                Trial id of the trial to update.
            state:
                New state. None when there are no changes.
            values:
                New value. None when there are no changes.
            intermediate_values:
                New intermediate values. None when there are no updates.
            params:
                New parameter dictionary. None when there are no updates.
            distributions_:
                New parameter distributions. None when there are no updates.
            user_attrs:
                New user_attr. None when there are no updates.
            system_attrs:
                New system_attr. None when there are no updates.
            datetime_complete:
                Completion time of the trial. Set if and only if this method
                change the state of trial into one of the finished states.

        Returns:
            True when success.

        """

        with _create_scoped_session(self.scoped_session) as session:
            trial_model = (
                session.query(models.TrialModel)
                .filter(models.TrialModel.trial_id == trial_id)
                .one_or_none()
            )
            if trial_model is None:
                raise KeyError(models.NOT_FOUND_MSG)
            if trial_model.state.is_finished():
                raise RuntimeError("Cannot change attributes of finished trial.")
            if (
                state
                and trial_model.state != state
                and state == TrialState.RUNNING
                and trial_model.state != TrialState.WAITING
            ):
                return False

            if state:
                trial_model.state = state

            if datetime_complete:
                trial_model.datetime_complete = datetime_complete

            if value is not None:
                trial_values = (
                    session.query(models.TrialValueModel)
                    .filter(models.TrialValueModel.trial_id == trial_id)
                    .all()
                )
                trial_values_dict = {v.objective: v for v in trial_values}
                for objective, v in enumerate([value]):
                    if objective in trial_values_dict:
                        trial_values_dict[objective].value = v
                        session.add(trial_values_dict[objective])
                    else:
                        trial_model.values.extend(
                            [models.TrialValueModel(objective=objective, value=v)]
                        )

            if user_attrs:
                trial_user_attrs = (
                    session.query(models.TrialUserAttributeModel)
                    .filter(models.TrialUserAttributeModel.trial_id == trial_id)
                    .all()
                )
                trial_user_attrs_dict = {attr.key: attr for attr in trial_user_attrs}
                for k, v in user_attrs.items():
                    if k in trial_user_attrs_dict:
                        trial_user_attrs_dict[k].value_json = json.dumps(v)
                        session.add(trial_user_attrs_dict[k])
                trial_model.user_attributes.extend(
                    models.TrialUserAttributeModel(key=k, value_json=json.dumps(v))
                    for k, v in user_attrs.items()
                    if k not in trial_user_attrs_dict
                )

            if system_attrs:
                trial_system_attrs = (
                    session.query(models.TrialSystemAttributeModel)
                    .filter(models.TrialSystemAttributeModel.trial_id == trial_id)
                    .all()
                )
                trial_system_attrs_dict = {attr.key: attr for attr in trial_system_attrs}
                for k, v in system_attrs.items():
                    if k in trial_system_attrs_dict:
                        trial_system_attrs_dict[k].value_json = json.dumps(v)
                        session.add(trial_system_attrs_dict[k])
                trial_model.system_attributes.extend(
                    models.TrialSystemAttributeModel(key=k, value_json=json.dumps(v))
                    for k, v in system_attrs.items()
                    if k not in trial_system_attrs_dict
                )

<<<<<<< HEAD
        if values:
            value_models = (
                session.query(models.TrialValueModel)
                .filter(models.TrialValueModel.trial_id == trial_id)
                .all()
            )
            value_dict = {value_model.objective_id: value_model for value_model in value_models}
            for objective_id, v in enumerate(values):
                if objective_id in value_dict:
                    value_dict[objective_id].value = v
                    session.add(value_dict[objective_id])
                else:
                    trial_model.values.extend(
                        [models.TrialValueModel(objective_id=objective_id, value=v)]
                    )

        if user_attrs:
            trial_user_attrs = (
                session.query(models.TrialUserAttributeModel)
                .filter(models.TrialUserAttributeModel.trial_id == trial_id)
                .all()
            )
            trial_user_attrs_dict = {attr.key: attr for attr in trial_user_attrs}
            for k, v in user_attrs.items():
                if k in trial_user_attrs_dict:
                    trial_user_attrs_dict[k].value_json = json.dumps(v)
                    session.add(trial_user_attrs_dict[k])
            trial_model.user_attributes.extend(
                models.TrialUserAttributeModel(key=k, value_json=json.dumps(v))
                for k, v in user_attrs.items()
                if k not in trial_user_attrs_dict
            )
        if system_attrs:
            trial_system_attrs = (
                session.query(models.TrialSystemAttributeModel)
                .filter(models.TrialSystemAttributeModel.trial_id == trial_id)
                .all()
            )
            trial_system_attrs_dict = {attr.key: attr for attr in trial_system_attrs}
            for k, v in system_attrs.items():
                if k in trial_system_attrs_dict:
                    trial_system_attrs_dict[k].value_json = json.dumps(v)
                    session.add(trial_system_attrs_dict[k])
            trial_model.system_attributes.extend(
                models.TrialSystemAttributeModel(key=k, value_json=json.dumps(v))
                for k, v in system_attrs.items()
                if k not in trial_system_attrs_dict
            )
        if intermediate_values:
            value_models = (
                session.query(models.TrialIntermediateValueModel)
                .filter(models.TrialIntermediateValueModel.trial_id == trial_id)
                .all()
            )
            value_dict = {value_model.step: value_model for value_model in value_models}
            for s, v in intermediate_values.items():
                if s in value_dict:
                    value_dict[s].value = v
                    session.add(value_dict[s])
            trial_model.intermediate_values.extend(
                models.TrialIntermediateValueModel(step=s, value=v)
                for s, v in intermediate_values.items()
                if s not in value_dict
            )
        if params and distributions_:
            trial_param = (
                session.query(models.TrialParamModel)
                .filter(models.TrialParamModel.trial_id == trial_id)
                .all()
            )
            trial_param_dict = {attr.param_name: attr for attr in trial_param}
            for name, v in params.items():
                if name in trial_param_dict:
                    trial_param_dict[name].distribution_json = distributions.distribution_to_json(
                        distributions_[name]
=======
            if intermediate_values:
                trial_intermediate_values = (
                    session.query(models.TrialIntermediateValueModel)
                    .filter(models.TrialIntermediateValueModel.trial_id == trial_id)
                    .all()
                )
                intermediate_values_dict = {v.step: v for v in trial_intermediate_values}
                for s, v in intermediate_values.items():
                    if s in intermediate_values_dict:
                        intermediate_values_dict[s].intermediate_value = v
                        session.add(intermediate_values_dict[s])
                trial_model.intermediate_values.extend(
                    models.TrialIntermediateValueModel(step=s, intermediate_value=v)
                    for s, v in intermediate_values.items()
                    if s not in intermediate_values_dict
                )

            if params and distributions_:
                trial_param = (
                    session.query(models.TrialParamModel)
                    .filter(models.TrialParamModel.trial_id == trial_id)
                    .all()
                )
                trial_param_dict = {attr.param_name: attr for attr in trial_param}
                for name, v in params.items():
                    if name in trial_param_dict:
                        trial_param_dict[
                            name
                        ].distribution_json = distributions.distribution_to_json(
                            distributions_[name]
                        )
                        trial_param_dict[name].param_value = v
                        session.add(trial_param_dict[name])
                trial_model.params.extend(
                    models.TrialParamModel(
                        param_name=param_name,
                        param_value=param_value,
                        distribution_json=distributions.distribution_to_json(
                            distributions_[param_name]
                        ),
>>>>>>> 1f9cac97
                    )
                    for param_name, param_value in params.items()
                    if param_name not in trial_param_dict
                )

            session.add(trial_model)

        return True

    def set_trial_state(self, trial_id: int, state: TrialState) -> bool:

        try:
            with _create_scoped_session(self.scoped_session) as session:
                trial = models.TrialModel.find_by_id(trial_id, session, for_update=True)
                if trial is None:
                    raise KeyError(models.NOT_FOUND_MSG)

                self.check_trial_is_updatable(trial_id, trial.state)

                if state == TrialState.RUNNING and trial.state != TrialState.WAITING:
                    return False

                trial.state = state
                if state.is_finished():
                    trial.datetime_complete = datetime.now()
        except IntegrityError:
            return False
        return True

    def set_trial_param(
        self,
        trial_id: int,
        param_name: str,
        param_value_internal: float,
        distribution: distributions.BaseDistribution,
    ) -> None:

        with _create_scoped_session(self.scoped_session, True) as session:
            self._set_trial_param_without_commit(
                session, trial_id, param_name, param_value_internal, distribution
            )

    def _set_trial_param_without_commit(
        self,
        session: orm.Session,
        trial_id: int,
        param_name: str,
        param_value_internal: float,
        distribution: distributions.BaseDistribution,
    ) -> None:

        trial = models.TrialModel.find_or_raise_by_id(trial_id, session)
        self.check_trial_is_updatable(trial_id, trial.state)

        trial_param = models.TrialParamModel.find_by_trial_and_param_name(
            trial, param_name, session
        )

        if trial_param is not None:
            # Raise error in case distribution is incompatible.
            distributions.check_distribution_compatibility(
                distributions.json_to_distribution(trial_param.distribution_json), distribution
            )

            trial_param.param_value = param_value_internal
            trial_param.distribution_json = distributions.distribution_to_json(distribution)
        else:
            trial_param = models.TrialParamModel(
                trial_id=trial_id,
                param_name=param_name,
                param_value=param_value_internal,
                distribution_json=distributions.distribution_to_json(distribution),
            )

            trial_param.check_and_add(session)

    def _check_and_set_param_distribution(
        self,
        study_id: int,
        trial_id: int,
        param_name: str,
        param_value_internal: float,
        distribution: distributions.BaseDistribution,
    ) -> None:

        with _create_scoped_session(self.scoped_session) as session:
            # Acquire lock.
            #
            # Assume that study exists.
            models.StudyModel.find_by_id(study_id, session, for_update=True)

            models.TrialModel.find_or_raise_by_id(trial_id, session)

            previous_record = (
                session.query(models.TrialParamModel)
                .join(models.TrialModel)
                .filter(models.TrialModel.study_id == study_id)
                .filter(models.TrialParamModel.param_name == param_name)
                .first()
            )
            if previous_record is not None:
                distributions.check_distribution_compatibility(
                    distributions.json_to_distribution(previous_record.distribution_json),
                    distribution,
                )

            session.add(
                models.TrialParamModel(
                    trial_id=trial_id,
                    param_name=param_name,
                    param_value=param_value_internal,
                    distribution_json=distributions.distribution_to_json(distribution),
                )
            )

    def get_trial_param(self, trial_id: int, param_name: str) -> float:

        with _create_scoped_session(self.scoped_session) as session:
            trial = models.TrialModel.find_or_raise_by_id(trial_id, session)
            trial_param = models.TrialParamModel.find_or_raise_by_trial_and_param_name(
                trial, param_name, session
            )

        return trial_param.param_value

    def set_trial_values(self, trial_id: int, values: Sequence[float]) -> None:

        with _create_scoped_session(self.scoped_session) as session:
            trial = models.TrialModel.find_or_raise_by_id(trial_id, session)
            self.check_trial_is_updatable(trial_id, trial.state)
            self._set_trial_value_without_commit(session, trial_id, 0, value)

    def _set_trial_value_without_commit(
        self, session: orm.Session, trial_id: int, objective: int, value: float
    ) -> None:

        for objective_id, v in enumerate(values):
            self._set_trial_value_without_commit(session, trial_id, objective_id, v)

        self._commit_with_integrity_check(session)

    def _set_trial_value_without_commit(
        self, session: orm.Session, trial_id: int, objective_id: int, value: float
    ) -> None:

        trial = models.TrialModel.find_or_raise_by_id(trial_id, session)
        self.check_trial_is_updatable(trial_id, trial.state)

<<<<<<< HEAD
        trial_value = models.TrialValueModel.find_by_trial_and_objective_id(
            trial, objective_id, session
        )
        if trial_value is None:
            trial_value = models.TrialValueModel(
                trial_id=trial_id, objective_id=objective_id, value=value
=======
        trial_value = models.TrialValueModel.find_by_trial_and_objective(trial, objective, session)
        if trial_value is None:
            trial_value = models.TrialValueModel(
                trial_id=trial_id, objective=objective, value=value
>>>>>>> 1f9cac97
            )
            session.add(trial_value)
        else:
            trial_value.value = value

    def set_trial_intermediate_value(
        self, trial_id: int, step: int, intermediate_value: float
    ) -> None:

        with _create_scoped_session(self.scoped_session, True) as session:
            self._set_trial_intermediate_value_without_commit(
                session, trial_id, step, intermediate_value
            )

    def _set_trial_intermediate_value_without_commit(
        self,
        session: orm.Session,
        trial_id: int,
        step: int,
        intermediate_value: float,
    ) -> None:

        trial = models.TrialModel.find_or_raise_by_id(trial_id, session)
        self.check_trial_is_updatable(trial_id, trial.state)

<<<<<<< HEAD
        trial_value = models.TrialIntermediateValueModel.find_by_trial_and_step(
            trial, step, session
        )
        if trial_value is None:
            trial_value = models.TrialIntermediateValueModel(
                trial_id=trial_id, step=step, value=intermediate_value
=======
        trial_intermediate_value = models.TrialIntermediateValueModel.find_by_trial_and_step(
            trial, step, session
        )
        if trial_intermediate_value is None:
            trial_intermediate_value = models.TrialIntermediateValueModel(
                trial_id=trial_id, step=step, intermediate_value=intermediate_value
>>>>>>> 1f9cac97
            )
            session.add(trial_intermediate_value)
        else:
            trial_intermediate_value.intermediate_value = intermediate_value

    def set_trial_user_attr(self, trial_id: int, key: str, value: Any) -> None:

        with _create_scoped_session(self.scoped_session, True) as session:
            self._set_trial_user_attr_without_commit(session, trial_id, key, value)

    def _set_trial_user_attr_without_commit(
        self, session: orm.Session, trial_id: int, key: str, value: Any
    ) -> None:

        trial = models.TrialModel.find_or_raise_by_id(trial_id, session)
        self.check_trial_is_updatable(trial_id, trial.state)

        attribute = models.TrialUserAttributeModel.find_by_trial_and_key(trial, key, session)
        if attribute is None:
            attribute = models.TrialUserAttributeModel(
                trial_id=trial_id, key=key, value_json=json.dumps(value)
            )
            session.add(attribute)
        else:
            attribute.value_json = json.dumps(value)

    def set_trial_system_attr(self, trial_id: int, key: str, value: Any) -> None:

        with _create_scoped_session(self.scoped_session, True) as session:
            self._set_trial_system_attr_without_commit(session, trial_id, key, value)

    def _set_trial_system_attr_without_commit(
        self, session: orm.Session, trial_id: int, key: str, value: Any
    ) -> None:

        trial = models.TrialModel.find_or_raise_by_id(trial_id, session)
        self.check_trial_is_updatable(trial_id, trial.state)

        attribute = models.TrialSystemAttributeModel.find_by_trial_and_key(trial, key, session)
        if attribute is None:
            attribute = models.TrialSystemAttributeModel(
                trial_id=trial_id, key=key, value_json=json.dumps(value)
            )
            session.add(attribute)
        else:
            attribute.value_json = json.dumps(value)

    def get_trial_number_from_id(self, trial_id: int) -> int:

        trial_number = self.get_trial(trial_id).number
        return trial_number

    def get_trial(self, trial_id: int) -> FrozenTrial:

        with _create_scoped_session(self.scoped_session) as session:
            trial_model = (
                session.query(models.TrialModel)
                .filter(models.TrialModel.trial_id == trial_id)
                .one_or_none()
            )

            if not trial_model:
                raise KeyError("No trial with trial-id {} found.".format(trial_id))

            frozen_trial = self._build_frozen_trial_from_trial_model(trial_model)

        return frozen_trial

    def get_all_trials(
        self,
        study_id: int,
        deepcopy: bool = True,
        states: Optional[Tuple[TrialState, ...]] = None,
    ) -> List[FrozenTrial]:

        trials = self._get_trials(study_id, states, set())

        return copy.deepcopy(trials) if deepcopy else trials

<<<<<<< HEAD
    def _get_trials(self, study_id: int, excluded_trial_ids: Set[int]) -> List[FrozenTrial]:

        session = self.scoped_session()

        # Ensure that the study exists.
        models.StudyModel.find_or_raise_by_id(study_id, session)

        trial_ids = (
            session.query(models.TrialModel.trial_id)
            .filter(models.TrialModel.study_id == study_id)
            .all()
        )
        trial_ids = set(
            trial_id_tuple[0]
            for trial_id_tuple in trial_ids
            if trial_id_tuple[0] not in excluded_trial_ids
        )
        try:
            trial_models = (
                session.query(models.TrialModel)
                .options(orm.selectinload(models.TrialModel.params))
                .options(orm.selectinload(models.TrialModel.values))
                .options(orm.selectinload(models.TrialModel.user_attributes))
                .options(orm.selectinload(models.TrialModel.system_attributes))
                .options(orm.selectinload(models.TrialModel.intermediate_values))
                .filter(
                    models.TrialModel.trial_id.in_(trial_ids),
                    models.TrialModel.study_id == study_id,
                )
                .all()
            )
        except OperationalError as e:
            # Likely exceeding the number of maximum allowed variables using IN. This number differ
            # between database dialects. For SQLite for instance, see
            # https://www.sqlite.org/limits.html and the section describing
            # SQLITE_MAX_VARIABLE_NUMBER.

            _logger.warning(
                "Caught an error from sqlalchemy: {}. Falling back to a slower alternative. "
                "".format(str(e))
            )

            trial_models = (
                session.query(models.TrialModel)
                .options(orm.selectinload(models.TrialModel.params))
                .options(orm.selectinload(models.TrialModel.values))
                .options(orm.selectinload(models.TrialModel.user_attributes))
                .options(orm.selectinload(models.TrialModel.system_attributes))
                .options(orm.selectinload(models.TrialModel.intermediate_values))
                .filter(models.TrialModel.study_id == study_id)
                .all()
=======
    def _get_trials(
        self,
        study_id: int,
        states: Optional[Tuple[TrialState, ...]],
        excluded_trial_ids: Set[int],
    ) -> List[FrozenTrial]:

        with _create_scoped_session(self.scoped_session) as session:
            # Ensure that the study exists.
            models.StudyModel.find_or_raise_by_id(study_id, session)
            query = session.query(models.TrialModel.trial_id).filter(
                models.TrialModel.study_id == study_id
            )

            if states is not None:
                query = query.filter(models.TrialModel.state.in_(states))

            trial_ids = query.all()
            trial_ids = set(
                trial_id_tuple[0]
                for trial_id_tuple in trial_ids
                if trial_id_tuple[0] not in excluded_trial_ids
>>>>>>> 1f9cac97
            )
            try:
                trial_models = (
                    session.query(models.TrialModel)
                    .options(orm.selectinload(models.TrialModel.params))
                    .options(orm.selectinload(models.TrialModel.values))
                    .options(orm.selectinload(models.TrialModel.user_attributes))
                    .options(orm.selectinload(models.TrialModel.system_attributes))
                    .options(orm.selectinload(models.TrialModel.intermediate_values))
                    .filter(
                        models.TrialModel.trial_id.in_(trial_ids),
                        models.TrialModel.study_id == study_id,
                    )
                    .all()
                )
            except OperationalError as e:
                # Likely exceeding the number of maximum allowed variables using IN.
                # This number differ between database dialects. For SQLite for instance, see
                # https://www.sqlite.org/limits.html and the section describing
                # SQLITE_MAX_VARIABLE_NUMBER.

                _logger.warning(
                    "Caught an error from sqlalchemy: {}. Falling back to a slower alternative. "
                    "".format(str(e))
                )

                trial_models = (
                    session.query(models.TrialModel)
                    .options(orm.selectinload(models.TrialModel.params))
                    .options(orm.selectinload(models.TrialModel.values))
                    .options(orm.selectinload(models.TrialModel.user_attributes))
                    .options(orm.selectinload(models.TrialModel.system_attributes))
                    .options(orm.selectinload(models.TrialModel.intermediate_values))
                    .filter(models.TrialModel.study_id == study_id)
                    .all()
                )
                trial_models = [t for t in trial_models if t.trial_id in trial_ids]

            trials = [self._build_frozen_trial_from_trial_model(trial) for trial in trial_models]

        return trials

    @staticmethod
    def _build_frozen_trial_from_trial_model(trial: models.TrialModel) -> FrozenTrial:

<<<<<<< HEAD
        values: Optional[Sequence[float]]
        if trial.values:
            values = [0 for _ in range(len(trial.values))]
            for value_model in trial.values:
                values[value_model.objective_id] = value_model.value
        else:
            values = None
=======
        if trial.values:
            value = trial.values[0].value
        else:
            value = None
>>>>>>> 1f9cac97

        return FrozenTrial(
            number=trial.number,
            state=trial.state,
<<<<<<< HEAD
            value=None,
            values=values,
=======
            value=value,
>>>>>>> 1f9cac97
            datetime_start=trial.datetime_start,
            datetime_complete=trial.datetime_complete,
            params={
                p.param_name: distributions.json_to_distribution(
                    p.distribution_json
                ).to_external_repr(p.param_value)
                for p in trial.params
            },
            distributions={
                p.param_name: distributions.json_to_distribution(p.distribution_json)
                for p in trial.params
            },
            user_attrs={attr.key: json.loads(attr.value_json) for attr in trial.user_attributes},
            system_attrs={
                attr.key: json.loads(attr.value_json) for attr in trial.system_attributes
            },
<<<<<<< HEAD
            intermediate_values={value.step: value.value for value in trial.intermediate_values},
=======
            intermediate_values={v.step: v.intermediate_value for v in trial.intermediate_values},
>>>>>>> 1f9cac97
            trial_id=trial.trial_id,
        )

    def get_best_trial(self, study_id: int) -> FrozenTrial:

<<<<<<< HEAD
        session = self.scoped_session()

        _direction = self.get_study_directions(study_id)
        if len(_direction) > 1:
            raise ValueError("Best trial can be obtained only for single-objective optimization.")
        direction = _direction[0]

        if direction == StudyDirection.MAXIMIZE:
            trial = models.TrialModel.find_max_value_trial(study_id, session)
        else:
            trial = models.TrialModel.find_min_value_trial(study_id, session)

        # Terminate transaction explicitly to avoid connection timeout during transaction.
        self._commit(session)
=======
        with _create_scoped_session(self.scoped_session) as session:
            if self.get_study_direction(study_id) == StudyDirection.MAXIMIZE:
                trial = models.TrialModel.find_max_value_trial(study_id, session)
            else:
                trial = models.TrialModel.find_min_value_trial(study_id, session)
>>>>>>> 1f9cac97

        return self.get_trial(trial.trial_id)

    def read_trials_from_remote_storage(self, study_id: int) -> None:
        # Make sure that the given study exists.
        with _create_scoped_session(self.scoped_session) as session:
            models.StudyModel.find_or_raise_by_id(study_id, session)

    @staticmethod
    def _set_default_engine_kwargs_for_mysql(url: str, engine_kwargs: Dict[str, Any]) -> None:

        # Skip if RDB is not MySQL.
        if not url.startswith("mysql"):
            return

        # Do not overwrite value.
        if "pool_pre_ping" in engine_kwargs:
            return

        # If True, the connection pool checks liveness of connections at every checkout.
        # Without this option, trials that take longer than `wait_timeout` may cause connection
        # errors. For further details, please refer to the following document:
        # https://docs.sqlalchemy.org/en/13/core/pooling.html#pool-disconnects-pessimistic
        engine_kwargs["pool_pre_ping"] = True
        _logger.debug("pool_pre_ping=True was set to engine_kwargs to prevent connection timeout.")

    @staticmethod
    def _fill_storage_url_template(template: str) -> str:

        return template.format(SCHEMA_VERSION=models.SCHEMA_VERSION)

    def remove_session(self) -> None:
        """Removes the current session.

        A session is stored in SQLAlchemy's ThreadLocalRegistry for each thread. This method
        closes and removes the session which is associated to the current thread. Particularly,
        under multi-thread use cases, it is important to call this method *from each thread*.
        Otherwise, all sessions and their associated DB connections are destructed by a thread
        that occasionally invoked the garbage collector. By default, it is not allowed to touch
        a SQLite connection from threads other than the thread that created the connection.
        Therefore, we need to explicitly close the connection from each thread.

        """

        self.scoped_session.remove()

    def _finalize(self) -> None:

        # This destructor calls remove_session to explicitly close the DB connection. We need this
        # because DB connections created in SQLAlchemy are not automatically closed by reference
        # counters, so it is not guaranteed that they are released by correct threads (for more
        # information, please see the docstring of remove_session).

        if hasattr(self, "scoped_session"):
            self.remove_session()

    def upgrade(self) -> None:
        """Upgrade the storage schema."""

        self._version_manager.upgrade()

    def get_current_version(self) -> str:
        """Return the schema version currently used by this storage."""

        return self._version_manager.get_current_version()

    def get_head_version(self) -> str:
        """Return the latest schema version."""

        return self._version_manager.get_head_version()

    def get_all_versions(self) -> List[str]:
        """Return the schema version list."""

        return self._version_manager.get_all_versions()


class _VersionManager(object):
    def __init__(self, url: str, engine: Engine, scoped_session: orm.scoped_session) -> None:

        self.url = url
        self.engine = engine
        self.scoped_session = scoped_session
        self._init_version_info_model()
        self._init_alembic()

    def _init_version_info_model(self) -> None:

        with _create_scoped_session(self.scoped_session, True) as session:
            version_info = models.VersionInfoModel.find(session)
            if version_info is not None:
                return

            version_info = models.VersionInfoModel(
                schema_version=models.SCHEMA_VERSION, library_version=version.__version__
            )
            session.add(version_info)

    def _init_alembic(self) -> None:

        logging.getLogger("alembic").setLevel(logging.WARN)

        context = alembic.migration.MigrationContext.configure(self.engine.connect())
        is_initialized = context.get_current_revision() is not None

        if is_initialized:
            # The `alembic_version` table already exists and is not empty.
            return

        if self._is_alembic_supported():
            revision = self.get_head_version()
        else:
            # The storage has been created before alembic is introduced.
            revision = self._get_base_version()

        self._set_alembic_revision(revision)

    def _set_alembic_revision(self, revision: str) -> None:

        context = alembic.migration.MigrationContext.configure(self.engine.connect())
        script = self._create_alembic_script()
        context.stamp(script, revision)

    def check_table_schema_compatibility(self) -> None:

        with _create_scoped_session(self.scoped_session) as session:
            # NOTE: After invocation of `_init_version_info_model` method,
            #       it is ensured that a `VersionInfoModel` entry exists.
            version_info = models.VersionInfoModel.find(session)

        assert version_info is not None

        current_version = self.get_current_version()
        head_version = self.get_head_version()
        if current_version == head_version:
            return

        message = (
            "The runtime optuna version {} is no longer compatible with the table schema "
            "(set up by optuna {}). ".format(version.__version__, version_info.library_version)
        )
        known_versions = self.get_all_versions()
        if current_version in known_versions:
            message += (
                "Please execute `$ optuna storage upgrade --storage $STORAGE_URL` "
                "for upgrading the storage."
            )
        else:
            message += (
                "Please try updating optuna to the latest version by `$ pip install -U optuna`."
            )

        raise RuntimeError(message)

    def get_current_version(self) -> str:

        context = alembic.migration.MigrationContext.configure(self.engine.connect())
        version = context.get_current_revision()
        assert version is not None

        return version

    def get_head_version(self) -> str:

        script = self._create_alembic_script()
        return script.get_current_head()

    def _get_base_version(self) -> str:

        script = self._create_alembic_script()
        return script.get_base()

    def get_all_versions(self) -> List[str]:

        script = self._create_alembic_script()
        return [r.revision for r in script.walk_revisions()]

    def upgrade(self) -> None:

        config = self._create_alembic_config()
        alembic.command.upgrade(config, "head")

    def _is_alembic_supported(self) -> bool:

        with _create_scoped_session(self.scoped_session) as session:
            version_info = models.VersionInfoModel.find(session)

        if version_info is None:
            # `None` means this storage was created just now.
            return True

        return version_info.schema_version == models.SCHEMA_VERSION

    def _create_alembic_script(self) -> alembic.script.ScriptDirectory:

        config = self._create_alembic_config()
        script = alembic.script.ScriptDirectory.from_config(config)
        return script

    def _create_alembic_config(self) -> alembic.config.Config:

        alembic_dir = os.path.join(os.path.dirname(__file__), "alembic")

        config = alembic.config.Config(os.path.join(os.path.dirname(__file__), "alembic.ini"))
        config.set_main_option("script_location", escape_alembic_config_value(alembic_dir))
        config.set_main_option("sqlalchemy.url", escape_alembic_config_value(self.url))
        return config


def escape_alembic_config_value(value: str) -> str:

    # We must escape '%' in a value string because the character
    # is regarded as the trigger of variable expansion.
    # Please see the documentation of `configparser.BasicInterpolation` for more details.
    return value.replace("%", "%%")<|MERGE_RESOLUTION|>--- conflicted
+++ resolved
@@ -181,17 +181,6 @@
 
     def create_new_study(self, study_name: Optional[str] = None) -> int:
 
-<<<<<<< HEAD
-        session = self.scoped_session()
-
-        if study_name is None:
-            study_name = self._create_unique_study_name(session)
-
-        direction = models.StudyDirectionModel(direction=StudyDirection.NOT_SET)
-        study = models.StudyModel(study_name=study_name, direction=[direction])
-        session.add(study)
-        if not self._commit_with_integrity_check(session):
-=======
         try:
             with _create_scoped_session(self.scoped_session) as session:
                 if study_name is None:
@@ -201,7 +190,6 @@
                 study = models.StudyModel(study_name=study_name, directions=[direction])
                 session.add(study)
         except IntegrityError:
->>>>>>> 1f9cac97
             raise optuna.exceptions.DuplicatedStudyError(
                 "Another study with name '{}' already exists. "
                 "Please specify a different name, or reuse the existing one "
@@ -234,55 +222,34 @@
     # TODO(sano): Prevent simultaneously setting different direction in distributed environments.
     def set_study_directions(self, study_id: int, directions: Sequence[StudyDirection]) -> None:
 
-<<<<<<< HEAD
-        session = self.scoped_session()
-
-        study = models.StudyModel.find_or_raise_by_id(study_id, session)
-        directions = tuple(directions)
-        current_directions = tuple(
-            [d.direction for d in models.StudyDirectionModel.where_study(study, session)]
-        )
-
-        if (
-            len(current_directions) > 0
-            and current_directions[0] != StudyDirection.NOT_SET
-            and current_directions != directions
-        ):
-            raise ValueError(
-                "Cannot overwrite study direction from {} to {}.".format(
-                    current_directions, directions
-                )
-            )
-
-        session.query(models.StudyDirectionModel).filter(
-            models.StudyDirectionModel.study_id == study_id
-        ).delete()
-
-        for objective_id, d in enumerate(directions):
-            direction_model = models.StudyDirectionModel(
-                study_id=study_id, objective_id=objective_id, direction=d
-            )
-            session.add(direction_model)
-=======
         with _create_scoped_session(self.scoped_session) as session:
             study = models.StudyModel.find_or_raise_by_id(study_id, session)
-            current_direction = [
+            directions = list(directions)
+            current_directions = [
                 d.direction for d in models.StudyDirectionModel.where_study(study, session)
-            ][0]
-            if current_direction != StudyDirection.NOT_SET and current_direction != direction:
+            ]
+            if (
+                len(current_directions) > 0
+                and current_directions[0] != StudyDirection.NOT_SET
+                and current_directions != directions
+            ):
                 raise ValueError(
                     "Cannot overwrite study direction from {} to {}.".format(
-                        current_direction, direction
+                        current_directions, directions
                     )
                 )
->>>>>>> 1f9cac97
-
-            direction_model = (
-                session.query(models.StudyDirectionModel)
-                .filter(models.StudyDirectionModel.study_id == study_id)
-                .first()
-            )
-            direction_model.direction = direction
+
+            for objective, d in enumerate(directions):
+                direction_model = models.StudyDirectionModel.find_by_study_and_objective(
+                    study, objective, session
+                )
+                if direction_model is None:
+                    direction_model = models.StudyDirectionModel(
+                        study_id=study_id, objective=objective, direction=d
+                    )
+                    session.add(direction_model)
+                else:
+                    direction_model.direction = d
 
     def set_study_user_attr(self, study_id: int, key: str, value: Any) -> None:
 
@@ -333,23 +300,13 @@
 
     def get_study_directions(self, study_id: int) -> Sequence[StudyDirection]:
 
-<<<<<<< HEAD
-        session = self.scoped_session()
-
-        study = models.StudyModel.find_or_raise_by_id(study_id, session)
-        direction = tuple(
-            [d.direction for d in models.StudyDirectionModel.where_study(study, session)]
-        )
-        self._commit(session)
-=======
         with _create_scoped_session(self.scoped_session) as session:
             study = models.StudyModel.find_or_raise_by_id(study_id, session)
-            direction = tuple(
+            directions = tuple(
                 [d.direction for d in models.StudyDirectionModel.where_study(study, session)]
-            )[0]
->>>>>>> 1f9cac97
-
-        return direction
+            )
+
+        return directions
 
     def get_study_user_attrs(self, study_id: int) -> Dict[str, Any]:
 
@@ -406,97 +363,6 @@
                 .with_labels()
                 .subquery()
             )
-<<<<<<< HEAD
-            .group_by(models.TrialModel.study_id)
-            .with_labels()
-            .subquery()
-        )
-        study_summary_stmt = session.query(
-            models.StudyModel.study_id,
-            models.StudyModel.study_name,
-            summarized_trial.c.datetime_start,
-            functions.coalesce(summarized_trial.c.n_trial, 0).label("n_trial"),
-        ).select_from(orm.outerjoin(models.StudyModel, summarized_trial))
-
-        study_summary = study_summary_stmt.all()
-        study_summaries = []
-        for study in study_summary:
-            directions = [
-                d.direction for d in models.StudyDirectionModel.where_study(study, session)
-            ]
-
-            best_trial: Optional[models.TrialModel] = None
-            try:
-                if len(directions) > 1:
-                    raise ValueError
-                elif directions[0] == StudyDirection.MAXIMIZE:
-                    best_trial = models.TrialModel.find_max_value_trial(study.study_id, session)
-                else:
-                    best_trial = models.TrialModel.find_min_value_trial(study.study_id, session)
-            except ValueError:
-                best_trial_frozen: Optional[FrozenTrial] = None
-            if best_trial:
-                value = (
-                    session.query(models.TrialValueModel)
-                    .filter(models.TrialValueModel.trial_id == best_trial.trial_id)
-                    .filter(models.TrialValueModel.objective_id == 0)
-                    .one_or_none()
-                )
-                params = (
-                    session.query(
-                        models.TrialParamModel.param_name,
-                        models.TrialParamModel.param_value,
-                        models.TrialParamModel.distribution_json,
-                    )
-                    .filter(models.TrialParamModel.trial_id == best_trial.trial_id)
-                    .all()
-                )
-                param_dict = {}
-                param_distributions = {}
-                for param in params:
-                    distribution = distributions.json_to_distribution(param.distribution_json)
-                    param_dict[param.param_name] = distribution.to_external_repr(param.param_value)
-                    param_distributions[param.param_name] = distribution
-                user_attrs = session.query(models.TrialUserAttributeModel).filter(
-                    models.TrialUserAttributeModel.trial_id == best_trial.trial_id
-                )
-                system_attrs = session.query(models.TrialSystemAttributeModel).filter(
-                    models.TrialSystemAttributeModel.trial_id == best_trial.trial_id
-                )
-                intermediate = session.query(models.TrialIntermediateValueModel).filter(
-                    models.TrialIntermediateValueModel.trial_id == best_trial.trial_id
-                )
-                best_trial_frozen = FrozenTrial(
-                    best_trial.number,
-                    TrialState.COMPLETE,
-                    value.value,
-                    best_trial.datetime_start,
-                    best_trial.datetime_complete,
-                    param_dict,
-                    param_distributions,
-                    {i.key: json.loads(i.value_json) for i in user_attrs},
-                    {i.key: json.loads(i.value_json) for i in system_attrs},
-                    {value.step: value.value for value in intermediate},
-                    best_trial.trial_id,
-                )
-            user_attrs = session.query(models.StudyUserAttributeModel).filter(
-                models.StudyUserAttributeModel.study_id == study.study_id
-            )
-            system_attrs = session.query(models.StudySystemAttributeModel).filter(
-                models.StudySystemAttributeModel.study_id == study.study_id
-            )
-            study_summaries.append(
-                StudySummary(
-                    study_name=study.study_name,
-                    direction=None,
-                    directions=directions,
-                    best_trial=best_trial_frozen,
-                    user_attrs={i.key: json.loads(i.value_json) for i in user_attrs},
-                    system_attrs={i.key: json.loads(i.value_json) for i in system_attrs},
-                    n_trials=study.n_trial,
-                    datetime_start=study.datetime_start,
-                    study_id=study.study_id,
-=======
             study_summary_stmt = session.query(
                 models.StudyModel.study_id,
                 models.StudyModel.study_name,
@@ -512,7 +378,9 @@
                 ]
                 best_trial: Optional[models.TrialModel] = None
                 try:
-                    if directions[0] == StudyDirection.MAXIMIZE:
+                    if len(directions) > 1:
+                        raise ValueError
+                    elif directions[0] == StudyDirection.MAXIMIZE:
                         best_trial = models.TrialModel.find_max_value_trial(
                             study.study_id, session
                         )
@@ -585,7 +453,6 @@
                         datetime_start=study.datetime_start,
                         study_id=study.study_id,
                     )
->>>>>>> 1f9cac97
                 )
 
         return study_summaries
@@ -683,16 +550,10 @@
         session.flush()
 
         if template_trial is not None:
-<<<<<<< HEAD
             if template_trial.values is not None and len(template_trial.values) > 1:
-                for objective_id, value in enumerate(template_trial.values):
-                    self._set_trial_value_without_commit(
-                        session, trial.trial_id, objective_id, value
-                    )
+                for objective, value in enumerate(template_trial.values):
+                    self._set_trial_value_without_commit(session, trial.trial_id, objective, value)
             elif template_trial.value is not None:
-=======
-            if template_trial.value is not None:
->>>>>>> 1f9cac97
                 self._set_trial_value_without_commit(
                     session, trial.trial_id, 0, template_trial.value
                 )
@@ -786,14 +647,14 @@
             if datetime_complete:
                 trial_model.datetime_complete = datetime_complete
 
-            if value is not None:
+            if values is not None:
                 trial_values = (
                     session.query(models.TrialValueModel)
                     .filter(models.TrialValueModel.trial_id == trial_id)
                     .all()
                 )
                 trial_values_dict = {v.objective: v for v in trial_values}
-                for objective, v in enumerate([value]):
+                for objective, v in enumerate(values):
                     if objective in trial_values_dict:
                         trial_values_dict[objective].value = v
                         session.add(trial_values_dict[objective])
@@ -836,83 +697,6 @@
                     if k not in trial_system_attrs_dict
                 )
 
-<<<<<<< HEAD
-        if values:
-            value_models = (
-                session.query(models.TrialValueModel)
-                .filter(models.TrialValueModel.trial_id == trial_id)
-                .all()
-            )
-            value_dict = {value_model.objective_id: value_model for value_model in value_models}
-            for objective_id, v in enumerate(values):
-                if objective_id in value_dict:
-                    value_dict[objective_id].value = v
-                    session.add(value_dict[objective_id])
-                else:
-                    trial_model.values.extend(
-                        [models.TrialValueModel(objective_id=objective_id, value=v)]
-                    )
-
-        if user_attrs:
-            trial_user_attrs = (
-                session.query(models.TrialUserAttributeModel)
-                .filter(models.TrialUserAttributeModel.trial_id == trial_id)
-                .all()
-            )
-            trial_user_attrs_dict = {attr.key: attr for attr in trial_user_attrs}
-            for k, v in user_attrs.items():
-                if k in trial_user_attrs_dict:
-                    trial_user_attrs_dict[k].value_json = json.dumps(v)
-                    session.add(trial_user_attrs_dict[k])
-            trial_model.user_attributes.extend(
-                models.TrialUserAttributeModel(key=k, value_json=json.dumps(v))
-                for k, v in user_attrs.items()
-                if k not in trial_user_attrs_dict
-            )
-        if system_attrs:
-            trial_system_attrs = (
-                session.query(models.TrialSystemAttributeModel)
-                .filter(models.TrialSystemAttributeModel.trial_id == trial_id)
-                .all()
-            )
-            trial_system_attrs_dict = {attr.key: attr for attr in trial_system_attrs}
-            for k, v in system_attrs.items():
-                if k in trial_system_attrs_dict:
-                    trial_system_attrs_dict[k].value_json = json.dumps(v)
-                    session.add(trial_system_attrs_dict[k])
-            trial_model.system_attributes.extend(
-                models.TrialSystemAttributeModel(key=k, value_json=json.dumps(v))
-                for k, v in system_attrs.items()
-                if k not in trial_system_attrs_dict
-            )
-        if intermediate_values:
-            value_models = (
-                session.query(models.TrialIntermediateValueModel)
-                .filter(models.TrialIntermediateValueModel.trial_id == trial_id)
-                .all()
-            )
-            value_dict = {value_model.step: value_model for value_model in value_models}
-            for s, v in intermediate_values.items():
-                if s in value_dict:
-                    value_dict[s].value = v
-                    session.add(value_dict[s])
-            trial_model.intermediate_values.extend(
-                models.TrialIntermediateValueModel(step=s, value=v)
-                for s, v in intermediate_values.items()
-                if s not in value_dict
-            )
-        if params and distributions_:
-            trial_param = (
-                session.query(models.TrialParamModel)
-                .filter(models.TrialParamModel.trial_id == trial_id)
-                .all()
-            )
-            trial_param_dict = {attr.param_name: attr for attr in trial_param}
-            for name, v in params.items():
-                if name in trial_param_dict:
-                    trial_param_dict[name].distribution_json = distributions.distribution_to_json(
-                        distributions_[name]
-=======
             if intermediate_values:
                 trial_intermediate_values = (
                     session.query(models.TrialIntermediateValueModel)
@@ -953,7 +737,6 @@
                         distribution_json=distributions.distribution_to_json(
                             distributions_[param_name]
                         ),
->>>>>>> 1f9cac97
                     )
                     for param_name, param_value in params.items()
                     if param_name not in trial_param_dict
@@ -1084,37 +867,20 @@
         with _create_scoped_session(self.scoped_session) as session:
             trial = models.TrialModel.find_or_raise_by_id(trial_id, session)
             self.check_trial_is_updatable(trial_id, trial.state)
-            self._set_trial_value_without_commit(session, trial_id, 0, value)
+            for objective, v in enumerate(values):
+                self._set_trial_value_without_commit(session, trial_id, objective, v)
 
     def _set_trial_value_without_commit(
         self, session: orm.Session, trial_id: int, objective: int, value: float
     ) -> None:
 
-        for objective_id, v in enumerate(values):
-            self._set_trial_value_without_commit(session, trial_id, objective_id, v)
-
-        self._commit_with_integrity_check(session)
-
-    def _set_trial_value_without_commit(
-        self, session: orm.Session, trial_id: int, objective_id: int, value: float
-    ) -> None:
-
         trial = models.TrialModel.find_or_raise_by_id(trial_id, session)
         self.check_trial_is_updatable(trial_id, trial.state)
 
-<<<<<<< HEAD
-        trial_value = models.TrialValueModel.find_by_trial_and_objective_id(
-            trial, objective_id, session
-        )
-        if trial_value is None:
-            trial_value = models.TrialValueModel(
-                trial_id=trial_id, objective_id=objective_id, value=value
-=======
         trial_value = models.TrialValueModel.find_by_trial_and_objective(trial, objective, session)
         if trial_value is None:
             trial_value = models.TrialValueModel(
                 trial_id=trial_id, objective=objective, value=value
->>>>>>> 1f9cac97
             )
             session.add(trial_value)
         else:
@@ -1140,21 +906,12 @@
         trial = models.TrialModel.find_or_raise_by_id(trial_id, session)
         self.check_trial_is_updatable(trial_id, trial.state)
 
-<<<<<<< HEAD
-        trial_value = models.TrialIntermediateValueModel.find_by_trial_and_step(
-            trial, step, session
-        )
-        if trial_value is None:
-            trial_value = models.TrialIntermediateValueModel(
-                trial_id=trial_id, step=step, value=intermediate_value
-=======
         trial_intermediate_value = models.TrialIntermediateValueModel.find_by_trial_and_step(
             trial, step, session
         )
         if trial_intermediate_value is None:
             trial_intermediate_value = models.TrialIntermediateValueModel(
                 trial_id=trial_id, step=step, intermediate_value=intermediate_value
->>>>>>> 1f9cac97
             )
             session.add(trial_intermediate_value)
         else:
@@ -1234,59 +991,6 @@
 
         return copy.deepcopy(trials) if deepcopy else trials
 
-<<<<<<< HEAD
-    def _get_trials(self, study_id: int, excluded_trial_ids: Set[int]) -> List[FrozenTrial]:
-
-        session = self.scoped_session()
-
-        # Ensure that the study exists.
-        models.StudyModel.find_or_raise_by_id(study_id, session)
-
-        trial_ids = (
-            session.query(models.TrialModel.trial_id)
-            .filter(models.TrialModel.study_id == study_id)
-            .all()
-        )
-        trial_ids = set(
-            trial_id_tuple[0]
-            for trial_id_tuple in trial_ids
-            if trial_id_tuple[0] not in excluded_trial_ids
-        )
-        try:
-            trial_models = (
-                session.query(models.TrialModel)
-                .options(orm.selectinload(models.TrialModel.params))
-                .options(orm.selectinload(models.TrialModel.values))
-                .options(orm.selectinload(models.TrialModel.user_attributes))
-                .options(orm.selectinload(models.TrialModel.system_attributes))
-                .options(orm.selectinload(models.TrialModel.intermediate_values))
-                .filter(
-                    models.TrialModel.trial_id.in_(trial_ids),
-                    models.TrialModel.study_id == study_id,
-                )
-                .all()
-            )
-        except OperationalError as e:
-            # Likely exceeding the number of maximum allowed variables using IN. This number differ
-            # between database dialects. For SQLite for instance, see
-            # https://www.sqlite.org/limits.html and the section describing
-            # SQLITE_MAX_VARIABLE_NUMBER.
-
-            _logger.warning(
-                "Caught an error from sqlalchemy: {}. Falling back to a slower alternative. "
-                "".format(str(e))
-            )
-
-            trial_models = (
-                session.query(models.TrialModel)
-                .options(orm.selectinload(models.TrialModel.params))
-                .options(orm.selectinload(models.TrialModel.values))
-                .options(orm.selectinload(models.TrialModel.user_attributes))
-                .options(orm.selectinload(models.TrialModel.system_attributes))
-                .options(orm.selectinload(models.TrialModel.intermediate_values))
-                .filter(models.TrialModel.study_id == study_id)
-                .all()
-=======
     def _get_trials(
         self,
         study_id: int,
@@ -1309,7 +1013,6 @@
                 trial_id_tuple[0]
                 for trial_id_tuple in trial_ids
                 if trial_id_tuple[0] not in excluded_trial_ids
->>>>>>> 1f9cac97
             )
             try:
                 trial_models = (
@@ -1355,30 +1058,19 @@
     @staticmethod
     def _build_frozen_trial_from_trial_model(trial: models.TrialModel) -> FrozenTrial:
 
-<<<<<<< HEAD
         values: Optional[Sequence[float]]
         if trial.values:
             values = [0 for _ in range(len(trial.values))]
             for value_model in trial.values:
-                values[value_model.objective_id] = value_model.value
+                values[value_model.objective] = value_model.value
         else:
             values = None
-=======
-        if trial.values:
-            value = trial.values[0].value
-        else:
-            value = None
->>>>>>> 1f9cac97
 
         return FrozenTrial(
             number=trial.number,
             state=trial.state,
-<<<<<<< HEAD
             value=None,
             values=values,
-=======
-            value=value,
->>>>>>> 1f9cac97
             datetime_start=trial.datetime_start,
             datetime_complete=trial.datetime_complete,
             params={
@@ -1395,38 +1087,25 @@
             system_attrs={
                 attr.key: json.loads(attr.value_json) for attr in trial.system_attributes
             },
-<<<<<<< HEAD
-            intermediate_values={value.step: value.value for value in trial.intermediate_values},
-=======
             intermediate_values={v.step: v.intermediate_value for v in trial.intermediate_values},
->>>>>>> 1f9cac97
             trial_id=trial.trial_id,
         )
 
     def get_best_trial(self, study_id: int) -> FrozenTrial:
 
-<<<<<<< HEAD
-        session = self.scoped_session()
-
-        _direction = self.get_study_directions(study_id)
-        if len(_direction) > 1:
-            raise ValueError("Best trial can be obtained only for single-objective optimization.")
-        direction = _direction[0]
-
-        if direction == StudyDirection.MAXIMIZE:
-            trial = models.TrialModel.find_max_value_trial(study_id, session)
-        else:
-            trial = models.TrialModel.find_min_value_trial(study_id, session)
-
-        # Terminate transaction explicitly to avoid connection timeout during transaction.
-        self._commit(session)
-=======
-        with _create_scoped_session(self.scoped_session) as session:
-            if self.get_study_direction(study_id) == StudyDirection.MAXIMIZE:
+        with _create_scoped_session(self.scoped_session) as session:
+            _directions = self.get_study_directions(study_id)
+            print(_directions)
+            if len(_directions) > 1:
+                raise ValueError(
+                    "Best trial can be obtained only for single-objective optimization."
+                )
+            direction = _directions[0]
+
+            if direction == StudyDirection.MAXIMIZE:
                 trial = models.TrialModel.find_max_value_trial(study_id, session)
             else:
                 trial = models.TrialModel.find_min_value_trial(study_id, session)
->>>>>>> 1f9cac97
 
         return self.get_trial(trial.trial_id)
 
