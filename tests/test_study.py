--- conflicted
+++ resolved
@@ -550,17 +550,12 @@
 
         return 1.0
 
-<<<<<<< HEAD
     study = optuna.create_study()
     study.optimize(objective, n_trials=10, catch=())
-=======
-        # Test study direction.
-        assert in_trial_study.direction == study.direction
 
 
 def test_storage_property():
     # type: () -> None
 
     study = optuna.create_study()
-    assert study.storage == study._storage
->>>>>>> e82e5e82
+    assert study.storage == study._storage