--- conflicted
+++ resolved
@@ -94,14 +94,10 @@
     for trial in study.trials:
         check_frozen_trial(trial)
 
-<<<<<<< HEAD
     if len(study.directions) > 1:
         return
 
-    complete_trials = [t for t in study.trials if t.state == optuna.trial.TrialState.COMPLETE]
-=======
     complete_trials = [t for t in study.trials if t.state == TrialState.COMPLETE]
->>>>>>> 1f9cac97
     if len(complete_trials) == 0:
         with pytest.raises(ValueError):
             study.best_params
